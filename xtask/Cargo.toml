--- conflicted
+++ resolved
@@ -5,9 +5,5 @@
 edition = "2018"
 
 [dependencies]
-<<<<<<< HEAD
-tonic-build = { version = "0.4", default-features = false, features = ["rustfmt", "prost"] }
-prost-build = "0.7"
-=======
 tonic-build = { version = "0.6", default-features = false, features = ["rustfmt", "prost"] }
->>>>>>> ec56d7dd
+prost-build = "0.9"